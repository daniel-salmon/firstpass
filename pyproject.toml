[project]
name = "firstpass"
version = "0.1.0"
description = "Add your description here"
readme = "README.md"
requires-python = ">=3.12"
dependencies = [
    "cryptography>=43.0.3",
]

[tool.uv]
dev-dependencies = [
    "pytest>=8.3.3",
    "pytest-cov>=5.0.0",
    "ruff>=0.7.0",
    "pre-commit>=4.0.1",
<<<<<<< HEAD
    "mypy>=1.13.0",
=======
>>>>>>> d230b293
]<|MERGE_RESOLUTION|>--- conflicted
+++ resolved
@@ -14,8 +14,4 @@
     "pytest-cov>=5.0.0",
     "ruff>=0.7.0",
     "pre-commit>=4.0.1",
-<<<<<<< HEAD
-    "mypy>=1.13.0",
-=======
->>>>>>> d230b293
 ]